--- conflicted
+++ resolved
@@ -106,16 +106,6 @@
 
     def __init__(
         self,
-<<<<<<< HEAD
-        entity=None,
-        data=None,
-        static=False,
-        labels=None,
-        uid=None,
-        weights=None,
-        aggregateby="sum",
-        properties=None,
-=======
         entity: Optional[
             pd.DataFrame | Mapping[T, Iterable[T]] | Iterable[Iterable[T]]
         ] = None,
@@ -129,7 +119,6 @@
         props_col: str = "properties",
         level_col: str = "level",
         id_col: str = "id",
->>>>>>> 3a209649
     ):
 
         # set unique identifier
