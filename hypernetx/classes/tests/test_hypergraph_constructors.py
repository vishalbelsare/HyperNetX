from collections import OrderedDict

import pytest
import numpy as np
import pandas as pd
import networkx as nx
from hypernetx import Hypergraph, EntitySet


def test_from_bipartite():
    g = nx.complete_bipartite_graph(2, 3)
    print(f"\n{g}")
    left, right = nx.bipartite.sets(g)
    h = Hypergraph.from_bipartite(g)
<<<<<<< HEAD
    edges = {*h.edges}
    nodes = {*h.nodes}

    print(f"\nLEFT: {left}")
    print(f"RIGHT: {right}")
    print(f"EDGES: {edges}")
    print(f"NODES: {nodes}")

    assert left.issubset(nodes)
    assert right.issubset(edges)
=======
    nodes = {*h.nodes}
    edges = {*h.edges}

    assert left.issubset(nodes)
    assert right.issubset(edges)

>>>>>>> 9f5a6ebb
    with pytest.raises(Exception) as excinfo:
        h.edge_diameter(s=4)
    assert "Hypergraph is not s-connected." in str(excinfo.value)


@pytest.mark.parametrize("static", [(True), (False)])
def test_hypergraph_from_bipartite_and_from_constructor_should_be_equal(
    seven_by_six, static
):
    edgedict = OrderedDict(seven_by_six.edgedict)

    bipartite_graph = Hypergraph(edgedict).bipartite()
    hg_from_bipartite = Hypergraph.from_bipartite(bipartite_graph, static=static)

    hg_from_constructor = Hypergraph(EntitySet(edgedict), static=static)

    assert hg_from_bipartite.isstatic == hg_from_constructor.isstatic

    assert hg_from_bipartite.shape == hg_from_constructor.shape

    incidence_dict_hg_from_bipartite = {
        key: sorted(value) for key, value in hg_from_bipartite.incidence_dict.items()
    }
    incidence_dict_hg_from_constructor = {
        key: sorted(value) for key, value in hg_from_constructor.incidence_dict.items()
    }
    assert incidence_dict_hg_from_bipartite == incidence_dict_hg_from_constructor


def test_from_numpy_array():
    M = np.array([[0, 1, 1, 0, 1], [1, 1, 1, 1, 1], [1, 0, 0, 1, 0], [0, 0, 0, 0, 1]])
    h = Hypergraph.from_numpy_array(M)
    assert "v1" in h.edges["e0"]
    assert "e1" not in h.nodes.memberships["v2"]
    with pytest.raises(Exception) as excinfo:
        h = Hypergraph.from_numpy_array(M, node_names=["A"])
    assert "Number of node names does not match number of rows" in str(excinfo.value)
    node_names = ["A", "B", "C", "D"]
    edge_names = ["a", "b", "c", "d", "e"]
    h = Hypergraph.from_numpy_array(M, node_names, edge_names)
    assert "a" in h.edges()
    assert "A" in h.nodes
    assert "B" in h.edges["a"]


def test_from_numpy_array_with_key():
    M = np.array([[5, 0, 7, 2], [6, 8, 1, 1], [2, 5, 1, 9]])
    h = Hypergraph.from_numpy_array(
        M,
        node_names=["A", "B", "C"],
        edge_names=["a", "b", "c", "d"],
        key=lambda x: x > 4,
    )
    assert "A" in h.edges["a"]
    assert "C" not in h.edges["a"]


def test_from_dataframe():
    M = np.array([[1, 1, 0, 0], [0, 1, 1, 0], [1, 0, 1, 0]])
    index = ["A", "B", "C"]
    columns = ["a", "b", "c", "d"]
    df = pd.DataFrame(M, index=index, columns=columns)
    h = Hypergraph.from_dataframe(df)
    assert "b" in h.edges()
    # assert "d" not in h.edges()
    assert "C" in h.edges["a"]


def test_from_dataframe_with_key():
    M = np.array([[5, 0, 7, 2], [6, 8, 1, 1], [2, 5, 1, 9]])
    index = ["A", "B", "C"]
    columns = ["a", "b", "c", "d"]
    df = pd.DataFrame(M, index=index, columns=columns)
    h = Hypergraph.from_dataframe(df, key=lambda x: x > 4)
    assert "A" in h.edges["a"]
    assert "C" not in h.edges["a"]


def test_from_dataframe_with_transforms_and_fillna(dataframe):
    df = dataframe.df

    def key1(x):
        return x**2

    def key2(x):
        return (x < 5) * x

    def key3(x):
        return (x > 0) * x

    h = Hypergraph.from_dataframe(df)
    assert "A" in h.edges["a"]
    assert "A" not in h.edges["b"]
    h = Hypergraph.from_dataframe(df, fillna=1)
    assert "A" in h.edges["b"]
    h = Hypergraph.from_dataframe(df, transforms=[key1, key2])
    assert "A" in h.edges["c"]
    assert "C" not in h.edges["b"]
    h = Hypergraph.from_dataframe(df, transforms=[key2, key3])
    assert "C" in h.edges["b"]
    h = Hypergraph.from_dataframe(df, transforms=[key3, key1], key=key2)
    assert "A" not in h.edges["a"]
    assert "B" in h.edges["b"]
    assert "C" not in h.edges["c"]
    assert "C" in h.edges["a"]


def test_empty_instance():
    h = Hypergraph()
    assert h.nodes == {}
    assert h.edges == {}


def test_from_dict_of_iterables():
    H = Hypergraph({"a": [1, 2, 3], "b": [4, 5, 6]})
    print(H.nodes)
    # assert H.nodes == EntitySet(None, [1, 2, 3, 4, 5, 6], [])

    print(H.edges)
    # assert H.edges == EntitySet(None, ['b', 'a'], [])<|MERGE_RESOLUTION|>--- conflicted
+++ resolved
@@ -9,28 +9,14 @@
 
 def test_from_bipartite():
     g = nx.complete_bipartite_graph(2, 3)
-    print(f"\n{g}")
     left, right = nx.bipartite.sets(g)
     h = Hypergraph.from_bipartite(g)
-<<<<<<< HEAD
-    edges = {*h.edges}
-    nodes = {*h.nodes}
-
-    print(f"\nLEFT: {left}")
-    print(f"RIGHT: {right}")
-    print(f"EDGES: {edges}")
-    print(f"NODES: {nodes}")
-
-    assert left.issubset(nodes)
-    assert right.issubset(edges)
-=======
     nodes = {*h.nodes}
     edges = {*h.edges}
 
     assert left.issubset(nodes)
     assert right.issubset(edges)
 
->>>>>>> 9f5a6ebb
     with pytest.raises(Exception) as excinfo:
         h.edge_diameter(s=4)
     assert "Hypergraph is not s-connected." in str(excinfo.value)
@@ -135,19 +121,4 @@
     assert "A" not in h.edges["a"]
     assert "B" in h.edges["b"]
     assert "C" not in h.edges["c"]
-    assert "C" in h.edges["a"]
-
-
-def test_empty_instance():
-    h = Hypergraph()
-    assert h.nodes == {}
-    assert h.edges == {}
-
-
-def test_from_dict_of_iterables():
-    H = Hypergraph({"a": [1, 2, 3], "b": [4, 5, 6]})
-    print(H.nodes)
-    # assert H.nodes == EntitySet(None, [1, 2, 3, 4, 5, 6], [])
-
-    print(H.edges)
-    # assert H.edges == EntitySet(None, ['b', 'a'], [])+    assert "C" in h.edges["a"]