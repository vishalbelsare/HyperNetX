# tox (https://tox.readthedocs.io/) is a tool for running tests
# in multiple virtualenvs. This configuration file will run the
# test suite on all supported python versions. To use it, "pip install tox"
# and then run "tox" from this directory.

[tox]
min_version = 4.13.0
skip_missing_interpreters = true
envlist =
    lint
    notebooks-test
    py38
    py39
    py310
    py311

[gh-actions]
python =
    3.8: py38
    3.9: py39, lint, notebooks-test
    3.10: py310
    3.11: py311

[testenv]
description = run tests
allowlist_externals = env, poetry
parallel_show_output = true
commands_pre =
<<<<<<< HEAD
    poetry install --with test --all-extras
=======
    poetry install --with test
>>>>>>> 370e671c
commands =
    env
    poetry run coverage run --source=hypernetx -m pytest --junitxml=pytest.xml
    poetry run coverage report -m

[testenv:notebooks-tests]
description = run tests on jupyter notebooks
basepython = python3.9
commands_pre =
<<<<<<< HEAD
    poetry install --with test,tutorials,widget --all-extras
=======
    poetry install --with test,tutorials,widget
>>>>>>> 370e671c
commands =
    poetry run pytest --nbmake "tutorials/" --junitxml=pytest_notebooks.xml -n=auto --nbmake-timeout=300 --nbmake-find-import-errors

[testenv:lint]
description = run linters
basepython = python3.9
commands_pre =
    poetry install --with lint
commands =
    poetry run pylint --recursive=y --persistent=n hypernetx
    poetry run flake8 hypernetx --exit-zero
	poetry run pre-commit install
    poetry run pre-commit run --all-files

[testenv:build-docs]
description = build documentation
basepython = python3.9
allowlist_externals = make, poetry
commands_pre =
    poetry install --with docs
commands =
    poetry run make html -C docs<|MERGE_RESOLUTION|>--- conflicted
+++ resolved
@@ -26,11 +26,7 @@
 allowlist_externals = env, poetry
 parallel_show_output = true
 commands_pre =
-<<<<<<< HEAD
-    poetry install --with test --all-extras
-=======
     poetry install --with test
->>>>>>> 370e671c
 commands =
     env
     poetry run coverage run --source=hypernetx -m pytest --junitxml=pytest.xml
@@ -40,11 +36,7 @@
 description = run tests on jupyter notebooks
 basepython = python3.9
 commands_pre =
-<<<<<<< HEAD
-    poetry install --with test,tutorials,widget --all-extras
-=======
     poetry install --with test,tutorials,widget
->>>>>>> 370e671c
 commands =
     poetry run pytest --nbmake "tutorials/" --junitxml=pytest_notebooks.xml -n=auto --nbmake-timeout=300 --nbmake-find-import-errors
 
